--- conflicted
+++ resolved
@@ -6,7 +6,6 @@
 </script>
 
 <form class="form-horizontal">
-<<<<<<< HEAD
   <h4>Printer Profiles</h4>
   <p>Load <a href="https://smartin015.github.io/continuousprint/gcode-scripting/" target="_blank">community-contributed</a> bed clearing scripts for your printer:</p>
   <fieldset>
@@ -30,51 +29,12 @@
   <p>Click "Save" to keep the changes, or "Close" to discard them.</p>
 
   <h4>Customize</h4>
-=======
-	<h5>Bed Cooldown Settings</h5>
-    <p>
-        If enabled, when print in queue is finished OctoPrint will run <b>Bed Cooldown Script</b>,
-        turn the heated bed off and monitor the bed temperature.
-        After either the <b>Bed Cooldown Threshold</b> or <b>Bed Cooldown Timeout</b> is
-        met the Bed clearing routine will continue.
-    </p>
-
-    <div class="control-group">
-        <label class="control-label">Enable Managed Bed Cooldown</label>
-        <div class="controls">
-                <input type=checkbox data-bind="checked: settings.plugins.continuousprint.bed_cooldown_enabled">
-        </div>
-    </div>
-
-    <div id="cooldownSettings">
-        <div class="control-group">
-            <label class="control-label">Bed Cooldown Script</label>
-            <div class="controls">
-                <textarea rows="8" class="input-block-level" data-bind="value: settings.plugins.continuousprint.cp_bed_cooldown_script"></textarea>
-            </div>
-        </div>
-
-        <div class="control-group">
-            <label class="control-label">Bed Cooldown Threshold  (Celsius)</label>
-            <div class="controls">
-                <textarea rows="1" class="temperature-input" data-bind="value: settings.plugins.continuousprint.bed_cooldown_threshold"></textarea>
-            </div>
-        </div>
-        <div class="control-group">
-            <label class="control-label">Bed Cooldown Timeout (Minutes)</label>
-            <div class="controls">
-                <textarea rows="1" class="temperature-input" data-bind="value: settings.plugins.continuousprint.bed_cooldown_timeout"></textarea>
-            </div>
-        </div>
-    </div>
-
-  <h3>Basic Scripts</h3>
->>>>>>> 1052cb8f
   <p>
   For examples and best practices, see the <a href="https://smartin015.github.io/continuousprint/gcode-scripting/" target="_blank">GCODE scripting guide</a>.
   </p>
 
   <fieldset>
+  <h5>Bed clearing & Finishing</h5>
     <div class="control-group">
       <label class="control-label">Bed cleaning script</label>
       <div class="controls">
@@ -87,6 +47,44 @@
       <textarea rows="8" class="input-block-level" data-bind="value: settings.settings.plugins.continuousprint.cp_queue_finished_script"></textarea>
       </div>
     </div>
+
+	<h5>Bed Cooldown Settings</h5>
+    <p>
+        If enabled, when print in queue is finished OctoPrint will run <b>Bed Cooldown Script</b>,
+        turn the heated bed off and monitor the bed temperature.
+        After either the <b>Bed Cooldown Threshold</b> or <b>Bed Cooldown Timeout</b> is
+        met, the bed clearing routine will continue.
+    </p>
+
+    <div class="control-group">
+        <label class="control-label">Enable Managed Bed Cooldown</label>
+        <div class="controls">
+                <input type=checkbox data-bind="checked: settings.settings.plugins.continuousprint.bed_cooldown_enabled">
+        </div>
+    </div>
+
+    <div id="cooldownSettings">
+        <div class="control-group">
+            <label class="control-label">Bed Cooldown Script</label>
+            <div class="controls">
+                <textarea rows="8" class="input-block-level" data-bind="value: settings.settings.plugins.continuousprint.cp_bed_cooldown_script"></textarea>
+            </div>
+        </div>
+
+        <div class="control-group">
+            <label class="control-label">Bed Cooldown Threshold  (Celsius)</label>
+            <div class="controls">
+                <textarea rows="1" class="temperature-input" data-bind="value: settings.settings.plugins.continuousprint.bed_cooldown_threshold"></textarea>
+            </div>
+        </div>
+        <div class="control-group">
+            <label class="control-label">Bed Cooldown Timeout (Minutes)</label>
+            <div class="controls">
+                <textarea rows="1" class="temperature-input" data-bind="value: settings.settings.plugins.continuousprint.bed_cooldown_timeout"></textarea>
+            </div>
+        </div>
+    </div>
+
   </fieldset>
 
   <fieldset>
